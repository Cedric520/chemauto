'''
    main module of ChemAuto program. Main entry point of the program.
    Developed by: Li Xilong
    Last update : 2024-04-05
'''
import sys
from datetime import datetime
from logcreator import *
from analyzer import GaussianLogAnalyzer
from extractor import StructExtractor
from generator import GjfGenerator
from exporter import PesExporter
from pylinkor import AutoDOS

def main_menu():
    clean_logs()
    setup_logging()
<<<<<<< HEAD
    logged_print('ChemAuto - An Automated Analysis Software for Cluster Chemistry. \nVersion: 5.1 \nRelease Date: 2024.04.01 \nDeveloper: Li Xilong \nHomepage: https://github.com/lixilong-cluster/chemauto \nUser mannul:')
=======
    logged_print('ChemAuto - An Automated Analysis Software for Cluster Chemistry. \nVersion: 5.2 \nRelease Date: 2024.04.05 \nDeveloper: Li Xilong \nHomepage:https://github.com/lixilong-cluster/chemauto \nUser mannul:')
>>>>>>> 3b3604bb
    start_time = datetime.now()
    logged_print(f"\nProgram started at {start_time.strftime('%Y-%m-%d %H:%M:%S')}")
    while True:
        choice = logged_input("\n 1. Log files analysis. \n 2. Extract Structures. \n 3. Create gjf files. \n 4. Generate PES plotting data. \n 5. Generate DOS in ogg format.\n ")
        if choice == '1':
            analyzer = GaussianLogAnalyzer()
            analyzer.run()
        elif choice == '2':
            extractor = StructExtractor()
            extractor.run()
        elif choice == '3':
            generator = GjfGenerator()
            generator.run()
        elif choice == '4':
            plotter = PesExporter()
            plotter.run()
        elif choice == '5':
            dos_generator = AutoDOS()
            dos_generator.run()
        elif choice.strip().lower() == 'q':
            logged_print("Exiting the program.")
            break
        else:
            logged_print("Invalid choice. Please choose again!")

    end_time = datetime.now()
    logged_print(f"Program ended at {end_time.strftime('%Y-%m-%d %H:%M:%S')}")
    duration_seconds = int((end_time - start_time).total_seconds())
    minutes, seconds = divmod(duration_seconds, 60)
    logged_print(f"Total duration: {minutes} minutes {seconds} seconds")

if __name__ == "__main__":
<<<<<<< HEAD
    setup_logging()
    sys.excepthook = global_exception_handler
    main_menu()
=======
    main_menu()

>>>>>>> 3b3604bb
<|MERGE_RESOLUTION|>--- conflicted
+++ resolved
@@ -1,62 +1,53 @@
-'''
-    main module of ChemAuto program. Main entry point of the program.
-    Developed by: Li Xilong
-    Last update : 2024-04-05
-'''
-import sys
-from datetime import datetime
-from logcreator import *
-from analyzer import GaussianLogAnalyzer
-from extractor import StructExtractor
-from generator import GjfGenerator
-from exporter import PesExporter
-from pylinkor import AutoDOS
-
-def main_menu():
-    clean_logs()
-    setup_logging()
-<<<<<<< HEAD
-    logged_print('ChemAuto - An Automated Analysis Software for Cluster Chemistry. \nVersion: 5.1 \nRelease Date: 2024.04.01 \nDeveloper: Li Xilong \nHomepage: https://github.com/lixilong-cluster/chemauto \nUser mannul:')
-=======
-    logged_print('ChemAuto - An Automated Analysis Software for Cluster Chemistry. \nVersion: 5.2 \nRelease Date: 2024.04.05 \nDeveloper: Li Xilong \nHomepage:https://github.com/lixilong-cluster/chemauto \nUser mannul:')
->>>>>>> 3b3604bb
-    start_time = datetime.now()
-    logged_print(f"\nProgram started at {start_time.strftime('%Y-%m-%d %H:%M:%S')}")
-    while True:
-        choice = logged_input("\n 1. Log files analysis. \n 2. Extract Structures. \n 3. Create gjf files. \n 4. Generate PES plotting data. \n 5. Generate DOS in ogg format.\n ")
-        if choice == '1':
-            analyzer = GaussianLogAnalyzer()
-            analyzer.run()
-        elif choice == '2':
-            extractor = StructExtractor()
-            extractor.run()
-        elif choice == '3':
-            generator = GjfGenerator()
-            generator.run()
-        elif choice == '4':
-            plotter = PesExporter()
-            plotter.run()
-        elif choice == '5':
-            dos_generator = AutoDOS()
-            dos_generator.run()
-        elif choice.strip().lower() == 'q':
-            logged_print("Exiting the program.")
-            break
-        else:
-            logged_print("Invalid choice. Please choose again!")
-
-    end_time = datetime.now()
-    logged_print(f"Program ended at {end_time.strftime('%Y-%m-%d %H:%M:%S')}")
-    duration_seconds = int((end_time - start_time).total_seconds())
-    minutes, seconds = divmod(duration_seconds, 60)
-    logged_print(f"Total duration: {minutes} minutes {seconds} seconds")
-
-if __name__ == "__main__":
-<<<<<<< HEAD
-    setup_logging()
-    sys.excepthook = global_exception_handler
-    main_menu()
-=======
-    main_menu()
-
->>>>>>> 3b3604bb
+'''
+    main module of ChemAuto program. Main entry point of the program.
+    Developed by: Li Xilong
+    Last update : 2024-04-05
+'''
+import sys
+from datetime import datetime
+from logcreator import *
+from analyzer import GaussianLogAnalyzer
+from extractor import StructExtractor
+from generator import GjfGenerator
+from exporter import PesExporter
+from pylinkor import AutoDOS
+
+def main_menu():
+    clean_logs()
+    setup_logging()
+    logged_print('ChemAuto - An Automated Analysis Software for Cluster Chemistry. \nVersion: 5.2 \nRelease Date: 2024.04.05 \nDeveloper: Li Xilong \nHomepage:https://github.com/lixilong-cluster/chemauto \nUser mannul:')
+    start_time = datetime.now()
+    logged_print(f"\nProgram started at {start_time.strftime('%Y-%m-%d %H:%M:%S')}")
+    while True:
+        choice = logged_input("\n 1. Log files analysis. \n 2. Extract Structures. \n 3. Create gjf files. \n 4. Generate PES plotting data. \n 5. Generate DOS in ogg format.\n ")
+        if choice == '1':
+            analyzer = GaussianLogAnalyzer()
+            analyzer.run()
+        elif choice == '2':
+            extractor = StructExtractor()
+            extractor.run()
+        elif choice == '3':
+            generator = GjfGenerator()
+            generator.run()
+        elif choice == '4':
+            plotter = PesExporter()
+            plotter.run()
+        elif choice == '5':
+            dos_generator = AutoDOS()
+            dos_generator.run()
+        elif choice.strip().lower() == 'q':
+            logged_print("Exiting the program.")
+            break
+        else:
+            logged_print("Invalid choice. Please choose again!")
+
+    end_time = datetime.now()
+    logged_print(f"Program ended at {end_time.strftime('%Y-%m-%d %H:%M:%S')}")
+    duration_seconds = int((end_time - start_time).total_seconds())
+    minutes, seconds = divmod(duration_seconds, 60)
+    logged_print(f"Total duration: {minutes} minutes {seconds} seconds")
+
+if __name__ == "__main__":
+    setup_logging()
+    sys.excepthook = global_exception_handler
+    main_menu()